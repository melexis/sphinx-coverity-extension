--- conflicted
+++ resolved
@@ -8,18 +8,12 @@
 from pathlib import Path
 from parameterized import parameterized
 
-<<<<<<< HEAD
-from mlx.coverity import SphinxCoverityConnector, CoverityDefect
-from mlx.coverity_services import CoverityDefectService
+from mlx.coverity import SphinxCoverityConnector, CoverityDefect, CoverityDefectService
 from .filters import (test_defect_filter_0,
                       test_defect_filter_1,
                       test_defect_filter_2,
                       test_defect_filter_3,
                       test_snapshot)
-=======
-from mlx.coverity import SphinxCoverityConnector, CoverityDefect, CoverityDefectService
-from .filters import test_defect_filter_0, test_defect_filter_1, test_defect_filter_2, test_defect_filter_3
->>>>>>> 85a6d8fd
 
 TEST_FOLDER = Path(__file__).parent
 
