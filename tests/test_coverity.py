from unittest import TestCase
from unittest.mock import MagicMock, patch

import json
import requests
import requests_mock
from urllib.parse import urlencode
from pathlib import Path
from parameterized import parameterized

<<<<<<< HEAD
import mlx.coverity.coverity
import mlx.coverity.coverity_services
=======
>>>>>>> 61ae1048

from mlx.coverity import SphinxCoverityConnector
from mlx.coverity_services import CoverityDefectService
from .filters import test_defect_filter_0, test_defect_filter_1, test_defect_filter_2, test_defect_filter_3

TEST_FOLDER = Path(__file__).parent

<<<<<<< HEAD
    @patch("mlx.coverity.coverity_services.requests")
    def test_session_login(self, mock_requests):
        """Test login function of CoverityDefectService"""
        mock_requests.return_value = MagicMock(spec=requests)

        # Get the base url
        coverity_conf_service = mlx.coverity.coverity_services.CoverityDefectService("scan.coverity.com/")
        self.assertEqual("https://scan.coverity.com/api/v2", coverity_conf_service.api_endpoint)
=======

def ordered(obj):
    if isinstance(obj, dict):
        return sorted((k, ordered(v)) for k, v in obj.items())
    if isinstance(obj, list):
        return sorted(ordered(x) for x in obj)
    else:
        return obj
>>>>>>> 61ae1048


<<<<<<< HEAD
    @patch.object(mlx.coverity.coverity_services.requests.Session, "get")
    def test_retrieve_checkers(self, mock_get):
        """Test retrieving checkers (CoverityDefectService)"""
        coverity_conf_service = mlx.coverity.coverity_services.CoverityDefectService("scan.coverity.com/")

        # Login to Coverity
        coverity_conf_service.login("user", "password")

        with open("tests/columns_keys.json", "rb") as content:
            mock_get.return_value.content = content.read()
        mock_get.return_value.ok = True
        coverity_conf_service.retrieve_checkers()
        mock_get.assert_called_once()

    def test_get_defects(self):
        filters = {
            "checker": None,
            "impact": None,
            "kind": None,
            "classification": None,
            "action": None,
            "component": None,
            "cwe": None,
            "cid": None,
        }
        fake_json = {"test": "succes"}
        fake_checkers = {
            "checkerAttribute": {"name": "checker", "displayName": "Checker"},
            "checkerAttributedata": [{"key": "checker_key", "value": "checker_value"}],
        }
        fake_stream = "test_stream"
        coverity_conf_service = mlx.coverity.coverity.CoverityDefectService("scan.coverity.com/")
=======
class TestCoverity(TestCase):
    def setUp(self):
        """SetUp to be run before each test to provide clean working env"""
        self.fake_stream = "test_stream"

    def initialize_coverity_service(self, login=False):
        """Logs in Coverity Service and initializes the urls used for REST API.
>>>>>>> 61ae1048

        Returns:
            CoverityDefectService: The coverity defect service
        """
        coverity_service = CoverityDefectService("scan.coverity.com/")

        if login:
            # Login to Coverity
            coverity_service.login("user", "password")

        # urls that are used in GET or POST requests
        endpoint = coverity_service.api_endpoint
        params = {
            "queryType": "bySnapshot",
            "retrieveGroupByColumns": "false"
        }
        self.column_keys_url = f"{endpoint}/issues/columns?{urlencode(params)}"
        self.checkers_url = f"{endpoint}/checkerAttributes/checker"
        self.stream_url = f"{endpoint}/streams/{self.fake_stream}"
        params = {
            "includeColumnLabels": "true",
            "offset": 0,
            "queryType": "bySnapshot",
            "rowCount": -1,
            "sortOrder": "asc",
        }
        self.issues_url = f"{endpoint}/issues/search?{urlencode(params)}"

        return coverity_service

    def test_session_by_stream_validation(self):
        coverity_service = self.initialize_coverity_service(login=False)
        with requests_mock.mock() as mocker:
            mocker.get(self.stream_url, json={})
            # Login to Coverity
            coverity_service.login("user", "password")
            coverity_service.validate_stream(self.fake_stream)
            stream_request = mocker.last_request
            assert stream_request.headers["Authorization"] == requests.auth._basic_auth_str("user", "password")

    @patch("mlx.coverity_services.requests")
    def test_stream_validation(self, mock_requests):
        mock_requests.return_value = MagicMock(spec=requests)

        # Get the base url
        coverity_service = CoverityDefectService("scan.coverity.com/")
        # Login to Coverity
        coverity_service.login("user", "password")
        with patch.object(CoverityDefectService, "_request") as mock_method:
            # Validate stream name
            coverity_service.validate_stream(self.fake_stream)
            mock_method.assert_called_once()
            mock_method.assert_called_with("https://scan.coverity.com/api/v2/streams/test_stream")

    def test_retrieve_columns(self):
        with open(f"{TEST_FOLDER}/columns_keys.json", "r") as content:
            column_keys = json.loads(content.read())
        # initialize what needed for the REST API
        coverity_service = self.initialize_coverity_service(login=True)
        with requests_mock.mock() as mocker:
            mocker.get(self.column_keys_url, json=column_keys)
            coverity_service.retrieve_column_keys()
            assert mocker.call_count == 1
            mock_request = mocker.last_request
            assert mock_request.method == "GET"
            assert mock_request.url == self.column_keys_url
            assert mock_request.verify
            assert coverity_service.columns["Issue Kind"] == "displayIssueKind"
            assert coverity_service.columns["CID"] == "cid"

    def test_retrieve_checkers(self):
        self.fake_checkers = {
            "checkerAttribute": {"name": "checker", "displayName": "Checker"},
            "checkerAttributedata": [
                {"key": "MISRA", "value": "MISRA"},
                {"key": "CHECKER", "value": "CHECKER"}
            ],
        }
        # initialize what needed for the REST API
        coverity_service = self.initialize_coverity_service(login=True)

        with requests_mock.mock() as mocker:
            mocker.get(self.checkers_url, json=self.fake_checkers)
            coverity_service.retrieve_checkers()
            assert mocker.call_count == 1
            mock_request = mocker.last_request
            assert mock_request.method == "GET"
            assert mock_request.url == self.checkers_url
            assert mock_request.verify
            assert coverity_service.checkers == ["MISRA", "CHECKER"]

    @parameterized.expand([
        test_defect_filter_0,
        test_defect_filter_1,
        test_defect_filter_2,
        test_defect_filter_3,
    ])
    def test_get_defects(self, filters, column_names, request_data):
        with open(f"{TEST_FOLDER}/columns_keys.json", "r") as content:
            column_keys = json.loads(content.read())
        self.fake_checkers = {
            "checkerAttribute": {"name": "checker", "displayName": "Checker"},
            "checkerAttributedata": [
                {"key": "MISRA 1", "value": "M 1"},
                {"key": "MISRA 2 KEY", "value": "MISRA 2 VALUE"},
                {"key": "MISRA 3", "value": "M 3"},
                {"key": "C 1", "value": "CHECKER 1"},
                {"key": "C 2", "value": "CHECKER 2"}
            ],
        }
        # initialize what needed for the REST API
        coverity_service = self.initialize_coverity_service(login=True)

        with requests_mock.mock() as mocker:
            mocker.get(self.column_keys_url, json=column_keys)
            mocker.get(self.checkers_url, json=self.fake_checkers)
            # Retrieve checkers; required for get_defects()
            coverity_service.retrieve_checkers()
            # Retreive columns; required for get_defects()
            coverity_service.retrieve_column_keys()
            # Get defects
            with patch.object(CoverityDefectService, "retrieve_issues") as mock_method:
                coverity_service.get_defects(self.fake_stream, filters, column_names)
                data = mock_method.call_args[0][0]
                mock_method.assert_called_once()
                assert ordered(data) == ordered(request_data)

    def test_get_filtered_defects(self):
        sphinx_coverity_connector = SphinxCoverityConnector()
        sphinx_coverity_connector.coverity_service = self.initialize_coverity_service(login=False)
        sphinx_coverity_connector.stream = self.fake_stream
        node_filters = {
            "checker": "MISRA", "impact": None, "kind": None,
            "classification": "Intentional,Bug,Pending,Unclassified", "action": None, "component": None,
            "cwe": None, "cid": None
        }
        column_names = {"Comment", "Checker", "Classification", "CID"}
        fake_node = {"col": column_names,
                     "filters": node_filters}

        with patch.object(CoverityDefectService, "get_defects") as mock_method:
            sphinx_coverity_connector.get_filtered_defects(fake_node)
            mock_method.assert_called_once_with(self.fake_stream, fake_node["filters"], column_names)

<<<<<<< HEAD
        coverity_conf_service = mlx.coverity.coverity.CoverityDefectService("scan.coverity.com/")
        stream_url = f"{coverity_conf_service.api_endpoint.rstrip('/')}/streams/{fake_stream}"
=======
    def test_failed_login(self):
        coverity_conf_service = CoverityDefectService("scan.coverity.com/")
        stream_url = f"{coverity_conf_service.api_endpoint}/streams/{self.fake_stream}"
>>>>>>> 61ae1048

        with requests_mock.mock() as mocker:
            mocker.get(stream_url, headers={"Authorization": "Basic fail"}, status_code=401)
            # Login to Coverity
            coverity_conf_service.login("user", "password")
            # Validate stream name
            with self.assertRaises(requests.HTTPError) as err:
                coverity_conf_service.validate_stream(self.fake_stream)
            self.assertEqual(err.exception.response.status_code, 401)<|MERGE_RESOLUTION|>--- conflicted
+++ resolved
@@ -8,11 +8,6 @@
 from pathlib import Path
 from parameterized import parameterized
 
-<<<<<<< HEAD
-import mlx.coverity.coverity
-import mlx.coverity.coverity_services
-=======
->>>>>>> 61ae1048
 
 from mlx.coverity import SphinxCoverityConnector
 from mlx.coverity_services import CoverityDefectService
@@ -20,16 +15,6 @@
 
 TEST_FOLDER = Path(__file__).parent
 
-<<<<<<< HEAD
-    @patch("mlx.coverity.coverity_services.requests")
-    def test_session_login(self, mock_requests):
-        """Test login function of CoverityDefectService"""
-        mock_requests.return_value = MagicMock(spec=requests)
-
-        # Get the base url
-        coverity_conf_service = mlx.coverity.coverity_services.CoverityDefectService("scan.coverity.com/")
-        self.assertEqual("https://scan.coverity.com/api/v2", coverity_conf_service.api_endpoint)
-=======
 
 def ordered(obj):
     if isinstance(obj, dict):
@@ -38,43 +23,8 @@
         return sorted(ordered(x) for x in obj)
     else:
         return obj
->>>>>>> 61ae1048
 
 
-<<<<<<< HEAD
-    @patch.object(mlx.coverity.coverity_services.requests.Session, "get")
-    def test_retrieve_checkers(self, mock_get):
-        """Test retrieving checkers (CoverityDefectService)"""
-        coverity_conf_service = mlx.coverity.coverity_services.CoverityDefectService("scan.coverity.com/")
-
-        # Login to Coverity
-        coverity_conf_service.login("user", "password")
-
-        with open("tests/columns_keys.json", "rb") as content:
-            mock_get.return_value.content = content.read()
-        mock_get.return_value.ok = True
-        coverity_conf_service.retrieve_checkers()
-        mock_get.assert_called_once()
-
-    def test_get_defects(self):
-        filters = {
-            "checker": None,
-            "impact": None,
-            "kind": None,
-            "classification": None,
-            "action": None,
-            "component": None,
-            "cwe": None,
-            "cid": None,
-        }
-        fake_json = {"test": "succes"}
-        fake_checkers = {
-            "checkerAttribute": {"name": "checker", "displayName": "Checker"},
-            "checkerAttributedata": [{"key": "checker_key", "value": "checker_value"}],
-        }
-        fake_stream = "test_stream"
-        coverity_conf_service = mlx.coverity.coverity.CoverityDefectService("scan.coverity.com/")
-=======
 class TestCoverity(TestCase):
     def setUp(self):
         """SetUp to be run before each test to provide clean working env"""
@@ -82,7 +32,6 @@
 
     def initialize_coverity_service(self, login=False):
         """Logs in Coverity Service and initializes the urls used for REST API.
->>>>>>> 61ae1048
 
         Returns:
             CoverityDefectService: The coverity defect service
@@ -227,14 +176,9 @@
             sphinx_coverity_connector.get_filtered_defects(fake_node)
             mock_method.assert_called_once_with(self.fake_stream, fake_node["filters"], column_names)
 
-<<<<<<< HEAD
-        coverity_conf_service = mlx.coverity.coverity.CoverityDefectService("scan.coverity.com/")
-        stream_url = f"{coverity_conf_service.api_endpoint.rstrip('/')}/streams/{fake_stream}"
-=======
     def test_failed_login(self):
         coverity_conf_service = CoverityDefectService("scan.coverity.com/")
         stream_url = f"{coverity_conf_service.api_endpoint}/streams/{self.fake_stream}"
->>>>>>> 61ae1048
 
         with requests_mock.mock() as mocker:
             mocker.get(stream_url, headers={"Authorization": "Basic fail"}, status_code=401)
