--- conflicted
+++ resolved
@@ -205,13 +205,10 @@
                 assert ordered(data) == ordered(test_snapshot.request_data)
 
     def test_get_filtered_defects(self):
-<<<<<<< HEAD
-        fake_snapshot = "123"
-=======
         """Test `get_filtered_defects` of SphinxCoverityConnector. Check if `get_defects` is called once with the
         correct arguments.
         Tests also when `chart_attribute` of the node exists, the name will be added to column_names."""
->>>>>>> 391e5fb8
+        fake_snapshot = "123"
         sphinx_coverity_connector = SphinxCoverityConnector()
         sphinx_coverity_connector.coverity_service = self.initialize_coverity_service(login=False)
         sphinx_coverity_connector.stream = self.fake_stream
@@ -227,15 +224,11 @@
         fake_node["filters"] = node_filters
         with patch.object(CoverityDefectService, "get_defects") as mock_method:
             sphinx_coverity_connector.get_filtered_defects(fake_node)
-<<<<<<< HEAD
             mock_method.assert_called_once_with(self.fake_stream, fake_snapshot, fake_node["filters"], column_names)
-=======
-            mock_method.assert_called_once_with(self.fake_stream, fake_node["filters"], column_names)
             fake_node["chart_attribute"] = "Checker"
             column_names.add("Checker")
             sphinx_coverity_connector.get_filtered_defects(fake_node)
-            mock_method.assert_called_with(self.fake_stream, fake_node["filters"], column_names)
->>>>>>> 391e5fb8
+            mock_method.assert_called_with(self.fake_stream, fake_snapshot, fake_node["filters"], column_names)
 
     def test_failed_login(self):
         """Test a failed login by mocking the status code when validating the stream."""
