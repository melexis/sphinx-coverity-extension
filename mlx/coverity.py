# -*- coding: utf-8 -*-

'''
Coverity plugin

Sphinx extension for restructured text that adds Coverity reporting to documentation.
See README.rst for more details.
'''
from __future__ import print_function
from getpass import getpass
from sys import version_info

import pkg_resources

from mlx.coverity_logging import report_info, report_warning
from mlx.coverity_services import CoverityConfigurationService, CoverityDefectService
from mlx.coverity_directives.coverity_defect_list import CoverityDefect, CoverityDefectListDirective

try:
    # For Python 3.0 and later
    from urllib.error import URLError, HTTPError
except ImportError:
    # Fall back to Python 2's urllib2
    from urllib2 import URLError, HTTPError


class SphinxCoverityConnector():
    """
    Class containing functions and variables for Sphinx to access in specific stages of the documentation build.
    """
    project_name = ''
    coverity_service = None

    def __init__(self):
        """
        Initialize the object by setting error variable to false
        """
        self.coverity_login_error = False
        self.coverity_login_error_msg = ''
        self.stream = ''

    def initialize_environment(self, app):
        """
        Perform initializations needed before the build process starts.
        """
        # LaTeX-support: since we generate empty tags, we need to relax the verbosity of that error
        if 'preamble' not in app.config.latex_elements:
            app.config.latex_elements['preamble'] = ''
        app.config.latex_elements['preamble'] += '''\
    \\makeatletter
    \\let\@noitemerr\\relax
    \\makeatother'''

        self.stream = app.config.coverity_credentials['stream']

        # Login to Coverity and obtain stream information
        try:
<<<<<<< HEAD
            report_info('Login to Coverity server... ', True)
=======
            self.input_credentials(app.config.coverity_credentials)
            report_info(env, 'Login to Coverity server... ', True)
>>>>>>> 8bfa85e6
            coverity_conf_service = CoverityConfigurationService(app.config.coverity_credentials['transport'],
                                                                 app.config.coverity_credentials['hostname'],
                                                                 app.config.coverity_credentials['port'])
            coverity_conf_service.login(app.config.coverity_credentials['username'],
                                        app.config.coverity_credentials['password'])
            report_info('done')

            report_info('obtaining stream information... ', True)
            stream = coverity_conf_service.get_stream(self.stream)
            if stream is None:
                raise ValueError('No such Coverity stream [%s] found on [%s]' %
                                 (self.stream, coverity_conf_service.get_service_url()))
            report_info('done')

            # Get Stream's project name
            report_info('obtaining project name from stream... ', True)
            self.project_name = coverity_conf_service.get_project_name(stream)
            report_info('done')
            self.coverity_service = CoverityDefectService(coverity_conf_service)
            self.coverity_service.login(app.config.coverity_credentials['username'],
                                        app.config.coverity_credentials['password'])
        except (URLError, HTTPError, Exception, ValueError) as error_info:  # pylint: disable=broad-except
<<<<<<< HEAD
            self.coverity_login_error_msg = error_info
            report_info('failed with: %s' % error_info)
=======
            if isinstance(error_info, EOFError):
                self.coverity_login_error_msg = "Coverity credentials are not configured."
            else:
                self.coverity_login_error_msg = str(error_info)
            report_info(env, 'failed with: %s' % error_info)
>>>>>>> 8bfa85e6
            self.coverity_login_error = True

    # -----------------------------------------------------------------------------
    # Event handlers
    def process_coverity_nodes(self, app, doctree, fromdocname):
        """
        This function should be triggered upon ``doctree-resolved event``

        Obtain information from Coverity server and generate a table.
        """
        if self.coverity_login_error:
            # Create failed topnode
            for node in doctree.traverse(CoverityDefect):
                top_node = node.create_top_node("Failed to connect to Coverity Server")
                node.replace_self(top_node)
            report_warning('Connection failed: %s' % self.coverity_login_error_msg, fromdocname)
            return

        # Item matrix:
        # Create table with related items, printing their target references.
        # Only source and target items matching respective regexp shall be included
        for node in doctree.traverse(CoverityDefect):
            # Get items from server
            try:
                defects = self.get_filtered_defects(node)
            except (URLError, AttributeError, Exception) as err:  # pylint: disable=broad-except
                report_warning('failed with %s' % err, fromdocname)
                continue
            node.perform_replacement(defects, self, app, fromdocname)

    # -----------------------------------------------------------------------------
    # Helper functions of event handlers
<<<<<<< HEAD
    def get_filtered_defects(self, node):
=======
    @staticmethod
    def input_credentials(config_credentials):
        """ Ask user to input username and/or password if they haven't been configured yet.

        Args:
            config_credentials (dict): Dictionary to store the user's credentials.
        """
        if not config_credentials['username']:
            if version_info.major < 3:
                get_input = raw_input  # noqa, pylint: disable=undefined-variable
            else:
                get_input = input
            config_credentials['username'] = get_input("Coverity username: ")
        if not config_credentials['password']:
            config_credentials['password'] = getpass("Coverity password: ")

    def get_filtered_defects(self, node, env):
>>>>>>> 8bfa85e6
        """ Fetch defects from suds using filters stored in the given CoverityDefect object.

        Args:
            node (CoverityDefect): CoverityDefect object with zero or more filters stored.

        Returns:
            (suds.sudsobject.mergedDefectsPageDataObj) Suds mergedDefectsPageDataObj object containing filtered defects.
        """
        report_info('obtaining defects... ', True)
        defects = self.coverity_service.get_defects(self.project_name, self.stream, node.filters)
        report_info("%d received" % (defects['totalNumberOfRecords']))
        report_info("building defects table and/or chart... ", True)
        return defects


# Extension setup
def setup(app):
    '''Extension setup'''
    # Create default configuration. Can be customized in conf.py
    app.add_config_value('coverity_credentials',
                         {
                             'hostname': 'scan.coverity.com',
                             'port': '8080',
                             'transport': 'http',
                             'username': 'reporter',
                             'password': 'coverity',
                             'stream': 'some_coverty_stream',
                         },
                         'env')

    app.add_config_value('TRACEABILITY_ITEM_ID_REGEX', r"([A-Z_]+-[A-Z0-9_]+)", 'env')

    app.add_node(CoverityDefect)

    sphinx_coverity_connector = SphinxCoverityConnector()

    app.add_directive('coverity-list', CoverityDefectListDirective)

    app.connect('doctree-resolved', sphinx_coverity_connector.process_coverity_nodes)

    app.connect('builder-inited', sphinx_coverity_connector.initialize_environment)

    try:
        return {'version': '%(prog)s {version}'.format(version=pkg_resources.require('mlx.coverity')[0].version)}
    except LookupError:
        return {'version': 'dev'}<|MERGE_RESOLUTION|>--- conflicted
+++ resolved
@@ -55,12 +55,8 @@
 
         # Login to Coverity and obtain stream information
         try:
-<<<<<<< HEAD
+            self.input_credentials(app.config.coverity_credentials)
             report_info('Login to Coverity server... ', True)
-=======
-            self.input_credentials(app.config.coverity_credentials)
-            report_info(env, 'Login to Coverity server... ', True)
->>>>>>> 8bfa85e6
             coverity_conf_service = CoverityConfigurationService(app.config.coverity_credentials['transport'],
                                                                  app.config.coverity_credentials['hostname'],
                                                                  app.config.coverity_credentials['port'])
@@ -83,16 +79,11 @@
             self.coverity_service.login(app.config.coverity_credentials['username'],
                                         app.config.coverity_credentials['password'])
         except (URLError, HTTPError, Exception, ValueError) as error_info:  # pylint: disable=broad-except
-<<<<<<< HEAD
-            self.coverity_login_error_msg = error_info
-            report_info('failed with: %s' % error_info)
-=======
             if isinstance(error_info, EOFError):
                 self.coverity_login_error_msg = "Coverity credentials are not configured."
             else:
                 self.coverity_login_error_msg = str(error_info)
-            report_info(env, 'failed with: %s' % error_info)
->>>>>>> 8bfa85e6
+            report_info('failed with: %s' % error_info)
             self.coverity_login_error = True
 
     # -----------------------------------------------------------------------------
@@ -125,9 +116,6 @@
 
     # -----------------------------------------------------------------------------
     # Helper functions of event handlers
-<<<<<<< HEAD
-    def get_filtered_defects(self, node):
-=======
     @staticmethod
     def input_credentials(config_credentials):
         """ Ask user to input username and/or password if they haven't been configured yet.
@@ -144,8 +132,7 @@
         if not config_credentials['password']:
             config_credentials['password'] = getpass("Coverity password: ")
 
-    def get_filtered_defects(self, node, env):
->>>>>>> 8bfa85e6
+    def get_filtered_defects(self, node):
         """ Fetch defects from suds using filters stored in the given CoverityDefect object.
 
         Args:
