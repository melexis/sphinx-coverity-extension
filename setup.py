# -*- coding: utf-8 -*-

from setuptools import setup, find_namespace_packages

project_url = "https://github.com/melexis/sphinx-coverity-extension"

requires = [
    "Sphinx>=2.1",
    "docutils",
    "setuptools_scm",
    "matplotlib",
    "mlx.traceability",
    "urlextract",
]


setup(
    name="mlx.coverity",
    url=project_url,
    license="GNU General Public License v3 (GPLv3)",
    author="Crt Mori",
    author_email="cmo@melexis.com",
    description="Sphinx coverity extension from Melexis",
    long_description=open("README.rst").read(),
    long_description_content_type="text/x-rst",
    zip_safe=False,
    classifiers=[
        'Development Status :: 5 - Production/Stable',
        'Environment :: Console',
        'Environment :: Web Environment',
        'Framework :: Sphinx :: Extension',
        'Intended Audience :: Developers',
        'License :: OSI Approved :: GNU General Public License v3 (GPLv3)',
        'Operating System :: OS Independent',
        'Programming Language :: Python',
        'Programming Language :: Python :: 3.8',
        'Programming Language :: Python :: 3.9',
        'Programming Language :: Python :: 3.10',
        'Programming Language :: Python :: 3.11',
        'Programming Language :: Python :: 3.12',
        'Topic :: Documentation',
        'Topic :: Documentation :: Sphinx',
        'Topic :: Utilities',
    ],
    platforms="any",
    packages=find_namespace_packages(where="."),
    package_dir={"": "."},
    include_package_data=True,
    install_requires=requires,
<<<<<<< HEAD
=======
    python_requires='>=3.8',
    namespace_packages=['mlx'],
>>>>>>> 61ae1048
    keywords=[
        "coverity",
        "reporting",
        "reStructuredText coverity report",
        "sphinx",
        "ASPICE",
        "ISO26262",
        "ASIL",
    ],
)<|MERGE_RESOLUTION|>--- conflicted
+++ resolved
@@ -47,11 +47,8 @@
     package_dir={"": "."},
     include_package_data=True,
     install_requires=requires,
-<<<<<<< HEAD
-=======
     python_requires='>=3.8',
     namespace_packages=['mlx'],
->>>>>>> 61ae1048
     keywords=[
         "coverity",
         "reporting",
